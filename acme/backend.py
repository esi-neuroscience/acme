--- conflicted
+++ resolved
@@ -401,7 +401,6 @@
             dirname = self.kwargv["outDir"][0]
             msgRes = "Results have been saved to {}".format(dirname)
             msg += msgRes
-<<<<<<< HEAD
             # try to automatically collect filenames
             if values is None:
                 ext = 'h5'
@@ -410,10 +409,7 @@
                     fname = "{}_{}.{}".format(self.kwargv["userFunc"][0].__name__, icall, ext)
                     values.append(os.path.join(self.kwargv["outDir"][0], fname))
                     #values = [fn for fn in os.listdir(dirname) if fn.endswith(ext)]
-        print(msg.format(self.msgName))
-=======
         self.log.info(msg)
->>>>>>> beaf43bd
 
         # Either return collected by-worker results or the directory
         return values
