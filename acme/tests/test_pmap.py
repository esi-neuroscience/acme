--- conflicted
+++ resolved
@@ -16,11 +16,8 @@
 import time
 import itertools
 import logging
-<<<<<<< HEAD
 import signal as sys_signal
-=======
 import time
->>>>>>> 9791cb7e
 import numpy as np
 import dask.distributed as dd
 from glob import glob
@@ -364,8 +361,11 @@
         shutil.rmtree(tempDir2, ignore_errors=True)
         for folder in outDirs:
             shutil.rmtree(folder, ignore_errors=True)
-
-<<<<<<< HEAD
+            
+        # Wait a second (literally) so that no new parallel jobs started by
+        # `test_existing_cluster` erroneously use existing HDF files
+        time.sleep(1.0)
+        
     # Test if pickling/emergency pickling and I/O in general works as intended
     def test_pickling(self):
 
@@ -579,11 +579,6 @@
 
         # Clean up tmp folder
         shutil.rmtree(tempDir, ignore_errors=True)
-=======
-        # Wait a second (literally) so that no new parallel jobs started by
-        # `test_existing_cluster` erroneously use existing HDF files
-        time.sleep(1.0)
->>>>>>> 9791cb7e
 
     # test esi-cluster-setup called separately before pmap
     def test_existing_cluster(self):
